module github.com/bobg/modver/v2

go 1.18

require (
<<<<<<< HEAD
	github.com/go-git/go-git/v5 v5.6.0
	github.com/pkg/errors v0.9.1
	golang.org/x/mod v0.9.0
	golang.org/x/tools v0.6.0
=======
	github.com/go-git/go-git/v5 v5.6.1
	github.com/google/go-github/v50 v50.2.0
	github.com/pkg/errors v0.9.1
	golang.org/x/mod v0.9.0
	golang.org/x/oauth2 v0.6.0
	golang.org/x/tools v0.7.0
>>>>>>> 9f38d1bb
)

require (
	github.com/Microsoft/go-winio v0.6.0 // indirect
<<<<<<< HEAD
	github.com/ProtonMail/go-crypto v0.0.0-20230217124315-7d5c6f04bbb8 // indirect
=======
	github.com/ProtonMail/go-crypto v0.0.0-20230321155629-9a39f2531310 // indirect
>>>>>>> 9f38d1bb
	github.com/acomagu/bufpipe v1.0.4 // indirect
	github.com/cloudflare/circl v1.3.2 // indirect
	github.com/emirpasic/gods v1.18.1 // indirect
	github.com/go-git/gcfg v1.5.0 // indirect
	github.com/go-git/go-billy/v5 v5.4.1 // indirect
<<<<<<< HEAD
	github.com/imdario/mergo v0.3.13 // indirect
=======
	github.com/golang/protobuf v1.5.2 // indirect
	github.com/google/go-querystring v1.1.0 // indirect
	github.com/imdario/mergo v0.3.15 // indirect
>>>>>>> 9f38d1bb
	github.com/jbenet/go-context v0.0.0-20150711004518-d14ea06fba99 // indirect
	github.com/kevinburke/ssh_config v1.2.0 // indirect
	github.com/pjbgf/sha1cd v0.3.0 // indirect
	github.com/sergi/go-diff v1.3.1 // indirect
	github.com/skeema/knownhosts v1.1.0 // indirect
	github.com/xanzy/ssh-agent v0.3.3 // indirect
<<<<<<< HEAD
	golang.org/x/crypto v0.6.0 // indirect
	golang.org/x/net v0.7.0 // indirect
	golang.org/x/sys v0.6.0 // indirect
=======
	golang.org/x/crypto v0.7.0 // indirect
	golang.org/x/net v0.8.0 // indirect
	golang.org/x/sys v0.6.0 // indirect
	google.golang.org/appengine v1.6.7 // indirect
	google.golang.org/protobuf v1.28.0 // indirect
>>>>>>> 9f38d1bb
	gopkg.in/warnings.v0 v0.1.2 // indirect
)<|MERGE_RESOLUTION|>--- conflicted
+++ resolved
@@ -3,56 +3,35 @@
 go 1.18
 
 require (
-<<<<<<< HEAD
-	github.com/go-git/go-git/v5 v5.6.0
-	github.com/pkg/errors v0.9.1
-	golang.org/x/mod v0.9.0
-	golang.org/x/tools v0.6.0
-=======
 	github.com/go-git/go-git/v5 v5.6.1
 	github.com/google/go-github/v50 v50.2.0
 	github.com/pkg/errors v0.9.1
 	golang.org/x/mod v0.9.0
 	golang.org/x/oauth2 v0.6.0
 	golang.org/x/tools v0.7.0
->>>>>>> 9f38d1bb
 )
 
 require (
 	github.com/Microsoft/go-winio v0.6.0 // indirect
-<<<<<<< HEAD
-	github.com/ProtonMail/go-crypto v0.0.0-20230217124315-7d5c6f04bbb8 // indirect
-=======
 	github.com/ProtonMail/go-crypto v0.0.0-20230321155629-9a39f2531310 // indirect
->>>>>>> 9f38d1bb
 	github.com/acomagu/bufpipe v1.0.4 // indirect
 	github.com/cloudflare/circl v1.3.2 // indirect
 	github.com/emirpasic/gods v1.18.1 // indirect
 	github.com/go-git/gcfg v1.5.0 // indirect
 	github.com/go-git/go-billy/v5 v5.4.1 // indirect
-<<<<<<< HEAD
-	github.com/imdario/mergo v0.3.13 // indirect
-=======
 	github.com/golang/protobuf v1.5.2 // indirect
 	github.com/google/go-querystring v1.1.0 // indirect
 	github.com/imdario/mergo v0.3.15 // indirect
->>>>>>> 9f38d1bb
 	github.com/jbenet/go-context v0.0.0-20150711004518-d14ea06fba99 // indirect
 	github.com/kevinburke/ssh_config v1.2.0 // indirect
 	github.com/pjbgf/sha1cd v0.3.0 // indirect
 	github.com/sergi/go-diff v1.3.1 // indirect
 	github.com/skeema/knownhosts v1.1.0 // indirect
 	github.com/xanzy/ssh-agent v0.3.3 // indirect
-<<<<<<< HEAD
-	golang.org/x/crypto v0.6.0 // indirect
-	golang.org/x/net v0.7.0 // indirect
-	golang.org/x/sys v0.6.0 // indirect
-=======
 	golang.org/x/crypto v0.7.0 // indirect
 	golang.org/x/net v0.8.0 // indirect
 	golang.org/x/sys v0.6.0 // indirect
 	google.golang.org/appengine v1.6.7 // indirect
 	google.golang.org/protobuf v1.28.0 // indirect
->>>>>>> 9f38d1bb
 	gopkg.in/warnings.v0 v0.1.2 // indirect
 )